[project]
name = "model-diffing"
version = "0.0.1"
description = "MARS Model Diffing project under Bilal Chughtai"
requires-python = ">=3.11"
readme = "README.md"
dependencies = [
    "torch",
    "torchvision",
    "pydantic",
    "wandb",
    "fire",
    "tqdm",
    "pytest",
    "ipykernel",
    "einops",
    "transformer_lens",
    "transformers",
    "datasets",
    "plotly",
    "nbformat",
    "pandas",
<<<<<<< HEAD
    "matplotlib",
=======
    "peft",
    "bokeh",
    "matplotlib>=3.10.0",
    "trl>=0.14.0",
    "evaluate>=0.4.3",
    "accelerate>=1.3.0",
    "bitsandbytes>=0.45.1",
>>>>>>> d8944602
]

[project.optional-dependencies]
dev = [
    "ruff",
    "pyright",
    "pre-commit",
]

[build-system]
requires = ["setuptools", "wheel"]
build-backend = "setuptools.build_meta"

[tool.setuptools]
packages = ["model_diffing"]

[tool.ruff]
line-length = 120
fix = true

[tool.ruff.lint]
select = [
    # pycodestyle
    "E",
    # Pyflakes
    "F",
    # pyupgrade
    "UP",
    # flake8-bugbear
    "B",
    # flake8-simplify
    "SIM",
    # isort
    "I",
]
isort.known-third-party = ["wandb"]

[tool.ruff.format]
# Enable reformatting of code snippets in docstrings.
docstring-code-format = true

[tool.pyright]
include = ["model_diffing", "tests"]

strictListInference = true
strictDictionaryInference = true
strictSetInference = true
reportFunctionMemberAccess = true
reportUnknownParameterType = true
reportIncompatibleMethodOverride = true
reportIncompatibleVariableOverride = true
reportInconsistentConstructorType = true
reportOverlappingOverload = true
reportConstantRedefinition = true
reportImportCycles = true
reportPropertyTypeMismatch = true
reportMissingTypeArgument = true
reportUnnecessaryCast = true
reportUnnecessaryComparison = true
reportUnnecessaryContains = true
reportUnusedExpression = true
reportMatchNotExhaustive = true
reportShadowedImports = true
reportPrivateImportUsage = false<|MERGE_RESOLUTION|>--- conflicted
+++ resolved
@@ -20,9 +20,6 @@
     "plotly",
     "nbformat",
     "pandas",
-<<<<<<< HEAD
-    "matplotlib",
-=======
     "peft",
     "bokeh",
     "matplotlib>=3.10.0",
@@ -30,7 +27,6 @@
     "evaluate>=0.4.3",
     "accelerate>=1.3.0",
     "bitsandbytes>=0.45.1",
->>>>>>> d8944602
 ]
 
 [project.optional-dependencies]
