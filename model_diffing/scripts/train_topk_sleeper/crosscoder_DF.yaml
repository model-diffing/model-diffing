data:
  sequence_iterator:
    batch_size: 16
    classname: SleeperTokenSequenceLoader
    kwargs:
      include_sleeper_data: true
      sequence_length: 128
      shuffle_buffer_size: 1024
  activations_harvester:
    layer_indices_to_harvest: [0, 1, 2, 3]
    harvest_batch_size: 16
    llms:
      - name: "roneneldan/TinyStories-Instruct-33M"
        lora_name: "mars-jason-25/tiny-stories-33M-sleepy"
  activations_shuffle_buffer_size: 1024
  cc_training_batch_size: 256
<<<<<<< HEAD
llm:
  base_model_repo: "roneneldan/TinyStories-Instruct-33M"
  lora_model_repo: "mars-jason-25/tiny-stories-33M-sleepy"
wandb:
  project: "sleeper-model-diffing"
  entity: anna-soligo # dmitry2-uiuc
  name: "crosscoder_DF"
=======
wandb: true
experiment_name: "crosscoder_DF"
>>>>>>> db1d4b31
crosscoder:
  hidden_dim: 1536
  k: 20
  ft_init_checkpt_folder: "./.checkpoints/crosscoder_D/wandb_checkpoints"
  ft_init_checkpt_epoch: 0
train:
  optimizer:
    initial_learning_rate: 2.5e-5
    last_pct_of_steps: 0.2
  epochs: 1
  base_save_dir: './.checkpoints'
  save_every_n_epochs: 1
  log_every_n_steps: 50
  num_test_batches: 10
  n_batches_for_norm_estimate: 100
  upload_checkpoint_to_wandb_every_n_epochs: 1<|MERGE_RESOLUTION|>--- conflicted
+++ resolved
@@ -14,18 +14,8 @@
         lora_name: "mars-jason-25/tiny-stories-33M-sleepy"
   activations_shuffle_buffer_size: 1024
   cc_training_batch_size: 256
-<<<<<<< HEAD
-llm:
-  base_model_repo: "roneneldan/TinyStories-Instruct-33M"
-  lora_model_repo: "mars-jason-25/tiny-stories-33M-sleepy"
-wandb:
-  project: "sleeper-model-diffing"
-  entity: anna-soligo # dmitry2-uiuc
-  name: "crosscoder_DF"
-=======
 wandb: true
 experiment_name: "crosscoder_DF"
->>>>>>> db1d4b31
 crosscoder:
   hidden_dim: 1536
   k: 20
