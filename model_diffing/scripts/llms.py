from typing import cast

import torch
from transformer_lens import HookedTransformer  # type: ignore

<<<<<<< HEAD
from transformers import AutoModelForCausalLM, AutoTokenizer
from peft import PeftModel

from model_diffing.scripts.config_common import LLMsConfig
=======
from model_diffing.scripts.config_common import LLMConfig
>>>>>>> f1294ec8


def build_llms(
    llms: list[LLMConfig],
    cache_dir: str,
    device: torch.device,
    dtype: str,
) -> list[HookedTransformer]:
    return [
        cast(
            HookedTransformer,  # for some reason, the type checker thinks this is simply an nn.Module
            HookedTransformer.from_pretrained(
                llm.name,
                revision=llm.revision,
                cache_dir=cache_dir,
                dtype=dtype,
            ).to(device),
        )
<<<<<<< HEAD
        for llm in llms.models
    ]

def build_llm_lora(base_model_repo: str, lora_model_repo: str
                        ) -> HookedTransformer:
    '''
    Create a hooked transformer model from a base model and a LoRA finetuned model.
    '''
    base_model = AutoModelForCausalLM.from_pretrained(base_model_repo)
    lora_model = PeftModel.from_pretrained(
        base_model,
        lora_model_repo,
        torch_dtype=torch.float16,
        device_map="auto"
    )
    lora_model_merged = lora_model.merge_and_unload()
    hooked_model = HookedTransformer.from_pretrained(
        base_model_repo, 
        hf_model=lora_model_merged)
    return hooked_model
=======
        for llm in llms
    ]
>>>>>>> f1294ec8
<|MERGE_RESOLUTION|>--- conflicted
+++ resolved
@@ -3,38 +3,13 @@
 import torch
 from transformer_lens import HookedTransformer  # type: ignore
 
-<<<<<<< HEAD
-from transformers import AutoModelForCausalLM, AutoTokenizer
+from transformers import AutoModelForCausalLM
 from peft import PeftModel
 
-from model_diffing.scripts.config_common import LLMsConfig
-=======
 from model_diffing.scripts.config_common import LLMConfig
->>>>>>> f1294ec8
 
 
-def build_llms(
-    llms: list[LLMConfig],
-    cache_dir: str,
-    device: torch.device,
-    dtype: str,
-) -> list[HookedTransformer]:
-    return [
-        cast(
-            HookedTransformer,  # for some reason, the type checker thinks this is simply an nn.Module
-            HookedTransformer.from_pretrained(
-                llm.name,
-                revision=llm.revision,
-                cache_dir=cache_dir,
-                dtype=dtype,
-            ).to(device),
-        )
-<<<<<<< HEAD
-        for llm in llms.models
-    ]
-
-def build_llm_lora(base_model_repo: str, lora_model_repo: str
-                        ) -> HookedTransformer:
+def build_llm_lora(base_model_repo: str, lora_model_repo: str, cache_dir: str, device: torch.device, dtype: str) -> HookedTransformer:
     '''
     Create a hooked transformer model from a base model and a LoRA finetuned model.
     '''
@@ -48,9 +23,36 @@
     lora_model_merged = lora_model.merge_and_unload()
     hooked_model = HookedTransformer.from_pretrained(
         base_model_repo, 
-        hf_model=lora_model_merged)
+        hf_model=lora_model_merged,
+        cache_dir=cache_dir,
+        dtype=dtype,
+    ).to(device)
     return hooked_model
-=======
-        for llm in llms
-    ]
->>>>>>> f1294ec8
+
+
+def build_llm(llm: LLMConfig, cache_dir: str, device: torch.device, dtype: str) -> HookedTransformer:
+    if llm.lora_name is not None and llm.revision is not None:
+        # Error, not supported
+        raise ValueError("Both 'lora_name' and 'revision' cannot be provided at the same time.")
+
+    if llm.lora_name is not None:
+        return build_llm_lora(llm.name, llm.lora_name, cache_dir, device, dtype)
+    else:
+        return cast(
+            HookedTransformer,  # for some reason, the type checker thinks this is simply an nn.Module
+            HookedTransformer.from_pretrained(
+            llm.name,
+            revision=llm.revision,
+            cache_dir=cache_dir,
+            dtype=dtype,
+            ).to(device),
+    )
+
+
+def build_llms(
+    llms: list[LLMConfig],
+    cache_dir: str,
+    device: torch.device,
+    dtype: str,
+) -> list[HookedTransformer]:
+    return [build_llm(llm, cache_dir, device, dtype) for llm in llms]