import torch
from transformers import PreTrainedTokenizerBase  # type: ignore

from model_diffing.dataloader.activations import ActivationsDataloader, ActivationsHarvester
from model_diffing.dataloader.token_loader import (
    CommonCorpusTokenSequenceLoader,
    ConnorGemma2TokenSequenceLoader,
    SleeperTokenSequenceIterator,
    TokenSequenceLoader,
    ToyOverfittingTokenSequenceLoader,
)
from model_diffing.scripts.config_common import DataConfig, SequenceIteratorConfig
from model_diffing.scripts.llms import build_llms


<<<<<<< HEAD

def dataset_total_sequences(cfg: DataConfig, llms: list[HookedTransformer], cache_dir: str) -> tuple[int, int]:
    tokenizer = llms[0].tokenizer
    if not isinstance(tokenizer, PreTrainedTokenizerBase):
        raise ValueError("Tokenizer is not a PreTrainedTokenizerBase")
    token_sequence_iterator_S = _build_tokens_sequence_iterator(
        cfg=cfg.sequence_iterator,
        cache_dir=cache_dir,
        tokenizer=tokenizer,
    ).get_sequence_iterator()
    sequence_length = len(next(token_sequence_iterator_S))
    return 1+sum(1 for s in token_sequence_iterator_S), sequence_length


def build_dataloader_BMLD(
=======
def build_dataloader(
>>>>>>> f1294ec8
    cfg: DataConfig,
    cache_dir: str,
    device: torch.device,
) -> ActivationsDataloader:
    llms = build_llms(
        cfg.activations_harvester.llms,
        cache_dir,
        device,
        dtype=cfg.activations_harvester.inference_dtype,
    )

    tokenizer = llms[0].tokenizer
    if not isinstance(tokenizer, PreTrainedTokenizerBase):
        raise ValueError("Tokenizer is not a PreTrainedTokenizerBase")

    # first, get an iterator over sequences of tokens
    token_sequence_loader = _build_tokens_sequence_loader(
        cfg=cfg.sequence_iterator,
        cache_dir=cache_dir,
        tokenizer=tokenizer,
    )

    # then, run these sequences through the model to get activations
    activations_harvester = ActivationsHarvester(
        llms=llms,
        layer_indices_to_harvest=cfg.activations_harvester.layer_indices_to_harvest,
    )

    activations_dataloader = ActivationsDataloader(
        token_sequence_loader=token_sequence_loader,
        activations_harvester=activations_harvester,
        activations_shuffle_buffer_size=cfg.activations_shuffle_buffer_size,
        yield_batch_size=cfg.cc_training_batch_size,
    )

    return activations_dataloader


def _build_tokens_sequence_loader(
    cfg: SequenceIteratorConfig,
    cache_dir: str,
    tokenizer: PreTrainedTokenizerBase,
) -> TokenSequenceLoader:
    if cfg.classname == "CommonCorpusTokenSequenceLoader":
        if cfg.kwargs is None:
            raise ValueError("kwargs must be provided for common_corpus")
        if cfg.kwargs["sequence_length"] is None:
            raise ValueError("sequence_length must be provided for common_corpus")
        if cfg.kwargs["shuffle_buffer_size"] is None:
            raise ValueError("shuffle_buffer_size must be provided for common_corpus")
        return CommonCorpusTokenSequenceLoader(
            cache_dir=cache_dir,
            tokenizer=tokenizer,
            batch_size=cfg.batch_size,
            **cfg.kwargs,
        )
    elif cfg.classname == "ConnorGemma2TokenSequenceLoader":
        return ConnorGemma2TokenSequenceLoader(
            cache_dir=cache_dir,
            batch_size=cfg.batch_size,
        )
    elif cfg.classname == "ToyOverfittingTokenSequenceLoader":
        if cfg.kwargs is None:
            raise ValueError("kwargs must be provided for common_corpus")
        if cfg.kwargs["sequence_length"] is None:
            raise ValueError("sequence_length must be provided for common_corpus")
<<<<<<< HEAD
        return ToyOverfittingTokenSequenceIterator(sequence_length=cfg.kwargs["sequence_length"])
    elif cfg.classname == "SleeperTokenSequenceIterator":
        if cfg.kwargs is None:
            raise ValueError("kwargs must be provided for sleeper")
        if cfg.kwargs["include_sleeper_data"] is None:
            raise ValueError("include_sleeper_data must be provided for sleeper")
        if cfg.kwargs["validation"] is None:
            raise ValueError("validation must be provided for sleeper")
        return SleeperTokenSequenceIterator(
            cache_dir=cache_dir,
            tokenizer=tokenizer,
            include_sleeper_data=cfg.kwargs["include_sleeper_data"],
            validation=cfg.kwargs["validation"],
=======
        return ToyOverfittingTokenSequenceLoader(
            batch_size=cfg.batch_size,
            **cfg.kwargs,
>>>>>>> f1294ec8
        )
    raise ValueError(f"Unknown tokens sequence iterator config name: {cfg}")<|MERGE_RESOLUTION|>--- conflicted
+++ resolved
@@ -5,15 +5,15 @@
 from model_diffing.dataloader.token_loader import (
     CommonCorpusTokenSequenceLoader,
     ConnorGemma2TokenSequenceLoader,
-    SleeperTokenSequenceIterator,
+    SleeperTokenSequenceLoader,
     TokenSequenceLoader,
     ToyOverfittingTokenSequenceLoader,
 )
 from model_diffing.scripts.config_common import DataConfig, SequenceIteratorConfig
 from model_diffing.scripts.llms import build_llms
+from transformer_lens import HookedTransformer
 
 
-<<<<<<< HEAD
 
 def dataset_total_sequences(cfg: DataConfig, llms: list[HookedTransformer], cache_dir: str) -> tuple[int, int]:
     tokenizer = llms[0].tokenizer
@@ -28,10 +28,7 @@
     return 1+sum(1 for s in token_sequence_iterator_S), sequence_length
 
 
-def build_dataloader_BMLD(
-=======
 def build_dataloader(
->>>>>>> f1294ec8
     cfg: DataConfig,
     cache_dir: str,
     device: torch.device,
@@ -98,24 +95,20 @@
             raise ValueError("kwargs must be provided for common_corpus")
         if cfg.kwargs["sequence_length"] is None:
             raise ValueError("sequence_length must be provided for common_corpus")
-<<<<<<< HEAD
-        return ToyOverfittingTokenSequenceIterator(sequence_length=cfg.kwargs["sequence_length"])
-    elif cfg.classname == "SleeperTokenSequenceIterator":
+        return ToyOverfittingTokenSequenceLoader(batch_size=cfg.batch_size, **cfg.kwargs)
+    elif cfg.classname == "SleeperTokenSequenceLoader":
         if cfg.kwargs is None:
             raise ValueError("kwargs must be provided for sleeper")
         if cfg.kwargs["include_sleeper_data"] is None:
             raise ValueError("include_sleeper_data must be provided for sleeper")
         if cfg.kwargs["validation"] is None:
             raise ValueError("validation must be provided for sleeper")
-        return SleeperTokenSequenceIterator(
+        if cfg.kwargs["sequence_length"] is None:
+            raise ValueError("sequence_length must be provided for sleeper")
+        if cfg.kwargs["shuffle_buffer_size"] is None:
+            raise ValueError("shuffle_buffer_size must be provided for sleeper")
+        return SleeperTokenSequenceLoader(
             cache_dir=cache_dir,
-            tokenizer=tokenizer,
-            include_sleeper_data=cfg.kwargs["include_sleeper_data"],
-            validation=cfg.kwargs["validation"],
-=======
-        return ToyOverfittingTokenSequenceLoader(
-            batch_size=cfg.batch_size,
-            **cfg.kwargs,
->>>>>>> f1294ec8
+            tokenizer=tokenizer, **cfg.kwargs,
         )
     raise ValueError(f"Unknown tokens sequence iterator config name: {cfg}")