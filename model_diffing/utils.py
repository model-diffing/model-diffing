import tempfile
from abc import ABC, abstractmethod
from functools import partial
from itertools import product
from pathlib import Path
<<<<<<< HEAD
from typing import Any, Self
=======
from typing import Any, cast
>>>>>>> d8944602

import einops
import torch
import yaml  # type: ignore
from einops import reduce
from einops.einops import Reduction
from pydantic import BaseModel as _BaseModel
from torch import nn
<<<<<<< HEAD
=======
from wandb.apis.public.files import File
from wandb.apis.public.runs import Run as FinishedRun
from wandb.sdk.wandb_run import Run
>>>>>>> d8944602


class BaseModel(_BaseModel):
    class Config:
        extra = "forbid"


class SaveableModule(nn.Module, ABC):
    @abstractmethod
    def _dump_cfg(self) -> dict[str, Any]: ...

    @classmethod
    @abstractmethod
    def _from_cfg(cls: type[Self], cfg: dict[str, Any]) -> Self: ...

    def save(self, basepath: Path):
        basepath.mkdir(parents=True, exist_ok=True)
        torch.save(self.state_dict(), basepath / "model.pt")
        with open(basepath / "model.cfg", "w") as f:
            yaml.dump(self._dump_cfg(), f)

<<<<<<< HEAD
    @classmethod
    def load(cls: type[Self], basepath: Path) -> Self:
        with open(basepath / "model.cfg") as f:
            cfg = yaml.safe_load(f)
            model = cls._from_cfg(cfg)
        model.load_state_dict(torch.load(basepath / "model.pt", weights_only=True))
        return model
=======
def build_wandb_run(config: BaseExperimentConfig) -> Run | None:
    return wandb.init(
        name=config.experiment_name,
        project="sleeper-model-diffing",
        entity="dmitry2-uiuc",
        config=config.model_dump(),
    )
>>>>>>> d8944602


# Add a custom constructor for the !!python/tuple tag,
# converting the loaded sequence to a Python tuple.
def _tuple_constructor(loader: yaml.SafeLoader, node: yaml.nodes.SequenceNode) -> tuple[Any, ...]:
    return tuple(loader.construct_sequence(node))

<<<<<<< HEAD

yaml.SafeLoader.add_constructor("tag:yaml.org,2002:python/tuple", _tuple_constructor)


# might seem strange to redefine these but:
# 1: these signatures allow us to use these norm functions in einops.reduce
=======
    Args:
        config: The config object. Saved if save_dir / "config.yaml" doesn't already exist.
        save_dir: The directory to save the model and config to.
        model: The model to save.
        step: The current step (used in the model filename).
    """
    save_dir.mkdir(parents=True, exist_ok=True)
    if not (save_dir / "config.yaml").exists():
        with open(save_dir / "config.yaml", "w") as f:
            yaml.dump(config, f)
        logger.info("Saved config to %s", save_dir / "config.yaml")

    model_file = save_dir / f"model_step_{step}.pt"
    torch.save(model.state_dict(), model_file)
    logger.info("Saved model to %s", model_file)


MODEL_CHECKPOINT_ARTIFACT_NAME = "model-checkpoint"
CONFIG_FILE_NAME = "config.yaml"
MODEL_FILE_NAME = "model.pt"


def load_checkpoint_from_wandb[T: SaveableModule](
    entity: str,
    project: str,
    run_id: str,
    cc: type[T],
) -> T:
    api = wandb.Api()

    with tempfile.TemporaryDirectory() as temp_dir:
        run: FinishedRun = api.run(f"{entity}/{project}/{run_id}")
        model_file: File = cast(File, run.file(MODEL_FILE_NAME))
        cfg_file: File = cast(File, run.file(CONFIG_FILE_NAME))
        model_file.download(root=temp_dir)
        cfg_file.download(root=temp_dir)
        with open(Path(temp_dir) / CONFIG_FILE_NAME) as f:
            cfg_dict = yaml.safe_load(f)
        model = cc.from_cfg(cfg_dict)
        model.load_state_dict(torch.load(Path(temp_dir) / MODEL_FILE_NAME, weights_only=True))

    return model


# 1: this signature allows us to use these norms in einops.reduce
>>>>>>> d8944602
# 2: I (oli) find `l2_norm(x, dim=-1)` more readable than `x.norm(p=2, dim=-1)`


def l0_norm(
    input: torch.Tensor,
    dim: int | tuple[int, ...] | None = None,
    keepdim: bool = False,
    out: torch.Tensor | None = None,
    dtype: torch.dtype | None = None,
) -> torch.Tensor:
    return torch.norm(input, p=0, dim=dim, keepdim=keepdim, out=out, dtype=dtype)


def l1_norm(
    input: torch.Tensor,
    dim: int | tuple[int, ...] | None = None,
    keepdim: bool = False,
    out: torch.Tensor | None = None,
    dtype: torch.dtype | None = None,
) -> torch.Tensor:
    return torch.norm(input, p=1, dim=dim, keepdim=keepdim, out=out, dtype=dtype)


def l2_norm(
    input: torch.Tensor,
    dim: int | tuple[int, ...] | None = None,
    keepdim: bool = False,
    out: torch.Tensor | None = None,
    dtype: torch.dtype | None = None,
) -> torch.Tensor:
    return torch.norm(input, p=2, dim=dim, keepdim=keepdim, out=out, dtype=dtype)


def weighted_l1_sparsity_loss(
    W_dec_HTMPD: torch.Tensor,
    hidden_BH: torch.Tensor,
    hookpoint_reduction: Reduction,  # type: ignore
    model_reduction: Reduction,  # type: ignore
    token_reduction: Reduction,  # type: ignore
) -> torch.Tensor:
    assert (hidden_BH >= 0).all()
    # think about it like: each latent (called "hidden" here) has a separate projection onto each (model, hookpoint)
    # so we have a separate l2 norm for each (hidden, model, hookpoint)
    W_dec_l2_norms_HTMP = reduce(
        W_dec_HTMPD, "hidden token model hookpoint dim -> hidden token model hookpoint", l2_norm
    )

    # to get the weighting factor for each latent, we reduce it's decoder norms for each (model, hookpoint)
    reduced_norms_H = multi_reduce(
        W_dec_l2_norms_HTMP,
        "hidden token model hookpoint",
        ("token", token_reduction),
        ("hookpoint", hookpoint_reduction),
        ("model", model_reduction),
    )

    # now we weight the latents by the sum of their norms
    weighted_hiddens_BH = hidden_BH * reduced_norms_H
    weighted_l1_of_hiddens_BH = reduce(weighted_hiddens_BH, "batch hidden -> batch", l1_norm)
    return weighted_l1_of_hiddens_BH.mean()


sparsity_loss_l2_of_norms = partial(
    weighted_l1_sparsity_loss,
    token_reduction=l2_norm,
    hookpoint_reduction=l2_norm,
    model_reduction=l2_norm,
)

sparsity_loss_l1_of_norms = partial(
    weighted_l1_sparsity_loss,
    token_reduction=l1_norm,
    hookpoint_reduction=l1_norm,
    model_reduction=l1_norm,
)


def calculate_reconstruction_loss(activation_BXD: torch.Tensor, target_BXD: torch.Tensor) -> torch.Tensor:
    """This is a little weird because we have both model and hookpoint (aka layer) dimensions, so it's worth explaining deeply:

    The reconstruction loss is a sum of squared L2 norms of the error for each activation space being reconstructed.
    In the Anthropic crosscoders update, they don't write for the multiple-model case, they write it as:

    (using l here for layer, hookpoint is technically more correct):
    $$\\sum_{l \\in L} \\|a^l(x_j) - a^{l'}(x_j)\\|^2$$

    Here, I'm assuming we want to expand that sum to be over models, so we would have:

    $$ \\sum_{m \\in M} \\sum_{l \\in L} \\|a_m^l(x_j) - a_m^{l'}(x_j)\\|^2 $$
    """
    # take the L2 norm of the error inside each d_model feature space
    error_BXD = activation_BXD - target_BXD
    error_norm_BX = reduce(error_BXD, "batch ... d_model -> batch ...", l2_norm)
    squared_error_norm_BX = error_norm_BX.square()

    # sum errors across all crosscoding dimensions
    summed_squared_error_norm_B = reduce(squared_error_norm_BX, "batch ... -> batch", torch.sum)
    return summed_squared_error_norm_B.mean()


def get_device() -> torch.device:
    return torch.device("cuda" if torch.cuda.is_available() else "mps" if torch.backends.mps.is_available() else "cpu")


# (oli) sorry - this is probably overengineered
def multi_reduce(
    tensor: torch.Tensor,
    shape_pattern: str,
    *reductions: tuple[str, Reduction],  # type: ignore
) -> torch.Tensor:
    original_shape = einops.parse_shape(tensor, shape_pattern)
    for reduction_dim, reduction_fn in reductions:
        if reduction_dim not in original_shape:
            raise ValueError(f"Dimension {reduction_dim} not found in original_shape {original_shape}")
        target_pattern_pattern = shape_pattern.replace(reduction_dim, "")
        exec_pattern = f"{shape_pattern} -> {target_pattern_pattern}"
        shape_pattern = target_pattern_pattern
        tensor = reduce(tensor, exec_pattern, reduction_fn)

    return tensor


def calculate_explained_variance_X(
    activations_BXD: torch.Tensor,
    reconstructed_BXD: torch.Tensor,
    eps: float = 1e-8,
) -> torch.Tensor:
    """for each model and hookpoint, calculate the mean explained variance inside each d_model feature space"""
    error_BXD = activations_BXD - reconstructed_BXD

    mean_error_var_X = error_BXD.var(-1).mean(0)
    mean_activations_var_X = activations_BXD.var(-1).mean(0)

    explained_var_X = 1 - (mean_error_var_X / (mean_activations_var_X + eps))
    return explained_var_X


def get_explained_var_dict(
    explained_variance_X: torch.Tensor, *crosscoding_dims: tuple[str, list[str] | list[int]]
) -> dict[str, float]:
    """
    crosscoding_dims is a list of tuples, each tuple is:
        1: the name of the crosscoding dimension ('hookpoint', 'model', 'token', etc.)
        2: the labels of the crosscoding dimension (e.g. [0, 1, 7] or ['gpt2', 'gpt3', 'gpt4'], or ['<bos>', '-1', 'self'])

    the reason we need the explicit naming pattern is that often indices are not helpful. For example, when training
    a crosscoder on hookpoints 2, 5, and 8, you don't to want to have them labeled [0, 1, 2]. i.e. you need to know what
    each index means.
    """

    assert len(crosscoding_dims) == len(explained_variance_X.shape)

    # index_combinations is a list of tuples, each tuple is a unique set of indices into the explained_variance_X tensor
    index_combinations = product(*(range(dim_size) for dim_size in explained_variance_X.shape))

    explained_variances_dict = {}
    for indices in index_combinations:
        name = "train/explained_variance"
        for (dim_name, dim_labels), dim_index in zip(crosscoding_dims, indices, strict=True):
            name += f"_{dim_name}{dim_labels[dim_index]}"

        explained_variances_dict[name] = explained_variance_X[indices].item()

    return explained_variances_dict


def get_decoder_norms_H(W_dec_HXD: torch.Tensor) -> torch.Tensor:
    W_dec_l2_norms_HX = reduce(W_dec_HXD, "hidden ... dim -> hidden ...", l2_norm)
    norms_H = reduce(W_dec_l2_norms_HX, "hidden ... -> hidden", torch.sum)
    return norms_H


def size_human_readable(tensor: torch.Tensor) -> str:
    # Calculate the number of bytes in the tensor
    num_bytes = tensor.numel() * tensor.element_size()

    if num_bytes >= 1024**3:
        return f"{num_bytes / (1024**3):.2f} GB"
    elif num_bytes >= 1024**2:
        return f"{num_bytes / (1024**2):.2f} MB"
    elif num_bytes >= 1024:
        return f"{num_bytes / 1024:.2f} KB"
    else:
        return f"{num_bytes} B"


# hacky but useful for debugging
def inspect(tensor: torch.Tensor) -> str:
    return f"{tensor.shape}, dtype={tensor.dtype}, device={tensor.device}, size={size_human_readable(tensor)}"


def round_up(x: int, to_multiple_of: int) -> int:
    remainder = x % to_multiple_of
    if remainder != 0:
        x = (((x - remainder) // to_multiple_of) + 1) * to_multiple_of
    return x<|MERGE_RESOLUTION|>--- conflicted
+++ resolved
@@ -3,11 +3,8 @@
 from functools import partial
 from itertools import product
 from pathlib import Path
-<<<<<<< HEAD
+from typing import Any, cast
 from typing import Any, Self
-=======
-from typing import Any, cast
->>>>>>> d8944602
 
 import einops
 import torch
@@ -16,12 +13,9 @@
 from einops.einops import Reduction
 from pydantic import BaseModel as _BaseModel
 from torch import nn
-<<<<<<< HEAD
-=======
 from wandb.apis.public.files import File
 from wandb.apis.public.runs import Run as FinishedRun
 from wandb.sdk.wandb_run import Run
->>>>>>> d8944602
 
 
 class BaseModel(_BaseModel):
@@ -43,7 +37,6 @@
         with open(basepath / "model.cfg", "w") as f:
             yaml.dump(self._dump_cfg(), f)
 
-<<<<<<< HEAD
     @classmethod
     def load(cls: type[Self], basepath: Path) -> Self:
         with open(basepath / "model.cfg") as f:
@@ -51,7 +44,6 @@
             model = cls._from_cfg(cfg)
         model.load_state_dict(torch.load(basepath / "model.pt", weights_only=True))
         return model
-=======
 def build_wandb_run(config: BaseExperimentConfig) -> Run | None:
     return wandb.init(
         name=config.experiment_name,
@@ -59,7 +51,6 @@
         entity="dmitry2-uiuc",
         config=config.model_dump(),
     )
->>>>>>> d8944602
 
 
 # Add a custom constructor for the !!python/tuple tag,
@@ -67,29 +58,8 @@
 def _tuple_constructor(loader: yaml.SafeLoader, node: yaml.nodes.SequenceNode) -> tuple[Any, ...]:
     return tuple(loader.construct_sequence(node))
 
-<<<<<<< HEAD
 
 yaml.SafeLoader.add_constructor("tag:yaml.org,2002:python/tuple", _tuple_constructor)
-
-
-# might seem strange to redefine these but:
-# 1: these signatures allow us to use these norm functions in einops.reduce
-=======
-    Args:
-        config: The config object. Saved if save_dir / "config.yaml" doesn't already exist.
-        save_dir: The directory to save the model and config to.
-        model: The model to save.
-        step: The current step (used in the model filename).
-    """
-    save_dir.mkdir(parents=True, exist_ok=True)
-    if not (save_dir / "config.yaml").exists():
-        with open(save_dir / "config.yaml", "w") as f:
-            yaml.dump(config, f)
-        logger.info("Saved config to %s", save_dir / "config.yaml")
-
-    model_file = save_dir / f"model_step_{step}.pt"
-    torch.save(model.state_dict(), model_file)
-    logger.info("Saved model to %s", model_file)
 
 
 MODEL_CHECKPOINT_ARTIFACT_NAME = "model-checkpoint"
@@ -120,7 +90,8 @@
 
 
 # 1: this signature allows us to use these norms in einops.reduce
->>>>>>> d8944602
+# might seem strange to redefine these but:
+# 1: these signatures allow us to use these norm functions in einops.reduce
 # 2: I (oli) find `l2_norm(x, dim=-1)` more readable than `x.norm(p=2, dim=-1)`
 
 
